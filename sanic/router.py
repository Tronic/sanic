import re
from collections import defaultdict, namedtuple
from functools import lru_cache
from .exceptions import NotFound, InvalidUsage

Route = namedtuple('Route', ['handler', 'methods', 'pattern', 'parameters'])
Parameter = namedtuple('Parameter', ['name', 'cast'])

REGEX_TYPES = {
    'string': (str, r'[^/]+'),
    'int': (int, r'\d+'),
    'number': (float, r'[0-9\\.]+'),
    'alpha': (str, r'[A-Za-z]+'),
}

ROUTER_CACHE_SIZE = 1024


def url_hash(url):
    return url.count('/')


class RouteExists(Exception):
    pass


class RouteDoesNotExist(Exception):
    pass


class Router:
    """
    Router supports basic routing with parameters and method checks
    Usage:
        @app.route('/my_url/<my_param>', methods=['GET', 'POST', ...])
        def my_route(request, my_param):
            do stuff...
    or
        @app.route('/my_url/<my_param:my_type>', methods=['GET', 'POST', ...])
        def my_route_with_type(request, my_param: my_type):
            do stuff...

    Parameters will be passed as keyword arguments to the request handling
    function. Provided parameters can also have a type by appending :type to
    the <parameter>. Given parameter must be able to be type-casted to this.
    If no type is provided, a string is expected.  A regular expression can
    also be passed in as the type. The argument given to the function will
    always be a string, independent of the type.
    """
    routes_static = None
    routes_dynamic = None
    routes_always_check = None

    def __init__(self):
        self.routes_all = {}
        self.routes_static = {}
        self.routes_dynamic = defaultdict(list)
        self.routes_always_check = []
        self.hosts = None

    def add(self, uri, methods, handler, host=None):
        """
        Adds a handler to the route list
        :param uri: Path to match
        :param methods: Array of accepted method names.
        If none are provided, any method is allowed
        :param handler: Request handler function.
        When executed, it should provide a response object.
        :return: Nothing
        """

        if host is not None:
            # we want to track if there are any
            # vhosts on the Router instance so that we can
            # default to the behavior without vhosts
            if self.hosts is None:
                self.hosts = set(host)
            else:
                self.hosts.add(host)
            uri = host + uri

        if uri in self.routes_all:
            raise RouteExists("Route already registered: {}".format(uri))

        # Dict for faster lookups of if method allowed
        if methods:
            methods = frozenset(methods)

        parameters = []
        properties = {"unhashable": None}

        def add_parameter(match):
            # We could receive NAME or NAME:PATTERN
            name = match.group(1)
            pattern = 'string'
            if ':' in name:
                name, pattern = name.split(':', 1)

            default = (str, pattern)
            # Pull from pre-configured types
            _type, pattern = REGEX_TYPES.get(pattern, default)
            parameter = Parameter(name=name, cast=_type)
            parameters.append(parameter)

            # Mark the whole route as unhashable if it has the hash key in it
            if re.search('(^|[^^]){1}/', pattern):
                properties['unhashable'] = True
            # Mark the route as unhashable if it matches the hash key
            elif re.search(pattern, '/'):
                properties['unhashable'] = True

            return '({})'.format(pattern)

        pattern_string = re.sub(r'<(.+?)>', add_parameter, uri)
        pattern = re.compile(r'^{}$'.format(pattern_string))

        route = Route(
            handler=handler, methods=methods, pattern=pattern,
            parameters=parameters)

        self.routes_all[uri] = route
        if properties['unhashable']:
            self.routes_always_check.append(route)
        elif parameters:
            self.routes_dynamic[url_hash(uri)].append(route)
        else:
            self.routes_static[uri] = route

    def remove(self, uri, clean_cache=True, host=None):
        if host is not None:
            uri = host + uri
        try:
            route = self.routes_all.pop(uri)
        except KeyError:
            raise RouteDoesNotExist("Route was not registered: {}".format(uri))

        if route in self.routes_always_check:
            self.routes_always_check.remove(route)
        elif url_hash(uri) in self.routes_dynamic \
                and route in self.routes_dynamic[url_hash(uri)]:
            self.routes_dynamic[url_hash(uri)].remove(route)
        else:
            self.routes_static.pop(uri)

        if clean_cache:
            self._get.cache_clear()

    def get(self, request):
        """
        Gets a request handler based on the URL of the request, or raises an
        error
        :param request: Request object
        :return: handler, arguments, keyword arguments
        """
        if self.hosts is None:
            return self._get(request.url, request.method, '')
        else:
            return self._get(request.url, request.method,
                             request.headers.get("Host", ''))

<<<<<<< HEAD
    @lru_cache(maxsize=ROUTER_CACHE_SIZE)
    def _get(self, url, method):
=======
    @lru_cache(maxsize=Config.ROUTER_CACHE_SIZE)
    def _get(self, url, method, host):
>>>>>>> cf60ebd9
        """
        Gets a request handler based on the URL of the request, or raises an
        error.  Internal method for caching.
        :param url: Request URL
        :param method: Request method
        :return: handler, arguments, keyword arguments
        """
        url = host + url
        # Check against known static routes
        route = self.routes_static.get(url)
        if route:
            match = route.pattern.match(url)
        else:
            # Move on to testing all regex routes
            for route in self.routes_dynamic[url_hash(url)]:
                match = route.pattern.match(url)
                if match:
                    break
            else:
                # Lastly, check against all regex routes that cannot be hashed
                for route in self.routes_always_check:
                    match = route.pattern.match(url)
                    if match:
                        break
                else:
                    raise NotFound('Requested URL {} not found'.format(url))

        if route.methods and method not in route.methods:
            raise InvalidUsage(
                'Method {} not allowed for URL {}'.format(
                    method, url), status_code=405)

        kwargs = {p.name: p.cast(value)
                  for value, p
                  in zip(match.groups(1), route.parameters)}
        return route.handler, [], kwargs<|MERGE_RESOLUTION|>--- conflicted
+++ resolved
@@ -158,13 +158,8 @@
             return self._get(request.url, request.method,
                              request.headers.get("Host", ''))
 
-<<<<<<< HEAD
     @lru_cache(maxsize=ROUTER_CACHE_SIZE)
-    def _get(self, url, method):
-=======
-    @lru_cache(maxsize=Config.ROUTER_CACHE_SIZE)
     def _get(self, url, method, host):
->>>>>>> cf60ebd9
         """
         Gets a request handler based on the URL of the request, or raises an
         error.  Internal method for caching.
