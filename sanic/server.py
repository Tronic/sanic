import asyncio
import os
<<<<<<< HEAD
import socket
import stat
=======
import sys
>>>>>>> b565072e
import traceback

from collections import deque
from functools import partial
from inspect import isawaitable
from ipaddress import ip_address
from multiprocessing import Process
from signal import SIG_IGN, SIGINT, SIGTERM, Signals
from signal import signal as signal_func
from time import time
from uuid import uuid4

from httptools import HttpRequestParser  # type: ignore
from httptools.parser.errors import HttpParserError  # type: ignore

from sanic.compat import Header
from sanic.exceptions import (
    HeaderExpectationFailed,
    InvalidUsage,
    PayloadTooLarge,
    RequestTimeout,
    ServerError,
    ServiceUnavailable,
)
from sanic.log import access_logger, logger
from sanic.request import EXPECT_HEADER, Request, StreamBuffer
from sanic.response import HTTPResponse


try:
    import uvloop  # type: ignore

    if not isinstance(asyncio.get_event_loop_policy(), uvloop.EventLoopPolicy):
        asyncio.set_event_loop_policy(uvloop.EventLoopPolicy())
except ImportError:
    pass


class Signal:
    stopped = False


class ConnInfo:
    """Local and remote addresses and SSL status info."""

    __slots__ = (
        "sockname",
        "peername",
        "server",
        "server_port",
        "client",
        "client_port",
        "ssl",
    )

    def __init__(self, transport):
        self.ssl = bool(transport.get_extra_info("sslcontext"))
        self.sockname = a = transport.get_extra_info("sockname")
        if isinstance(a, str):  # UNIX socket
            self.server = self.client = a
            self.server_port = self.client_port = 0
            return
        if a is None:  # ASGI doesn't have sockname
            self.server, self.server_port = "", 0
        else:
            self.server = f"{a[0]}" if len(a) == 2 else f"[{a[0]}]"
            self.server_port = a[1]
            # self.server gets non-standard port appended
            if a[1] != (443 if self.ssl else 80):
                self.server = f"{self.server}:{a[1]}"
        self.peername = a = transport.get_extra_info("peername")
        self.client = f"{a[0]}" if len(a) == 2 else f"[{a[0]}]"
        self.client_port = a[1]


class HttpProtocol(asyncio.Protocol):
    """
    This class provides a basic HTTP implementation of the sanic framework.
    """

    __slots__ = (
        # app
        "app",
        # event loop, connection
        "loop",
        "transport",
        "connections",
        "signal",
        "conn_info",
        # request params
        "parser",
        "request",
        "url",
        "headers",
        # request config
        "request_handler",
        "request_timeout",
        "response_timeout",
        "keep_alive_timeout",
        "request_max_size",
        "request_buffer_queue_size",
        "request_class",
        "is_request_stream",
        "router",
        "error_handler",
        # enable or disable access log purpose
        "access_log",
        # connection management
        "_total_request_size",
        "_request_timeout_handler",
        "_response_timeout_handler",
        "_keep_alive_timeout_handler",
        "_last_request_time",
        "_last_response_time",
        "_is_stream_handler",
        "_not_paused",
        "_request_handler_task",
        "_request_stream_task",
        "_keep_alive",
        "_header_fragment",
        "state",
        "_debug",
        "_body_chunks",
    )

    def __init__(
        self,
        *,
        loop,
        app,
        request_handler,
        error_handler,
        signal=Signal(),
        connections=None,
        request_timeout=60,
        response_timeout=60,
        keep_alive_timeout=5,
        request_max_size=None,
        request_buffer_queue_size=100,
        request_class=None,
        access_log=True,
        keep_alive=True,
        is_request_stream=False,
        router=None,
        state=None,
        debug=False,
        **kwargs,
    ):
        self.loop = loop
        self.app = app
        self.transport = None
        self.conn_info = None
        self.request = None
        self.parser = None
        self.url = None
        self.headers = None
        self.router = router
        self.signal = signal
        self.access_log = access_log
        self.connections = connections if connections is not None else set()
        self.request_handler = request_handler
        self.error_handler = error_handler
        self.request_timeout = request_timeout
        self.request_buffer_queue_size = request_buffer_queue_size
        self.response_timeout = response_timeout
        self.keep_alive_timeout = keep_alive_timeout
        self.request_max_size = request_max_size
        self.request_class = request_class or Request
        self.is_request_stream = is_request_stream
        self._is_stream_handler = False
        if sys.version_info.minor >= 8:
            self._not_paused = asyncio.Event()
        else:
            self._not_paused = asyncio.Event(loop=loop)
        self._total_request_size = 0
        self._request_timeout_handler = None
        self._response_timeout_handler = None
        self._keep_alive_timeout_handler = None
        self._last_request_time = None
        self._last_response_time = None
        self._request_handler_task = None
        self._request_stream_task = None
        self._keep_alive = keep_alive
        self._header_fragment = b""
        self.state = state if state else {}
        if "requests_count" not in self.state:
            self.state["requests_count"] = 0
        self._debug = debug
        self._not_paused.set()
        self._body_chunks = deque()

    @property
    def keep_alive(self):
        """
        Check if the connection needs to be kept alive based on the params
        attached to the `_keep_alive` attribute, :attr:`Signal.stopped`
        and :func:`HttpProtocol.parser.should_keep_alive`

        :return: ``True`` if connection is to be kept alive ``False`` else
        """
        return (
            self._keep_alive
            and not self.signal.stopped
            and self.parser.should_keep_alive()
        )

    # -------------------------------------------- #
    # Connection
    # -------------------------------------------- #

    def connection_made(self, transport):
        self.connections.add(self)
        self._request_timeout_handler = self.loop.call_later(
            self.request_timeout, self.request_timeout_callback
        )
        self.transport = transport
        self.conn_info = ConnInfo(transport)
        self._last_request_time = time()

    def connection_lost(self, exc):
        self.connections.discard(self)
        if self._request_handler_task:
            self._request_handler_task.cancel()
        if self._request_stream_task:
            self._request_stream_task.cancel()
        if self._request_timeout_handler:
            self._request_timeout_handler.cancel()
        if self._response_timeout_handler:
            self._response_timeout_handler.cancel()
        if self._keep_alive_timeout_handler:
            self._keep_alive_timeout_handler.cancel()

    def pause_writing(self):
        self._not_paused.clear()

    def resume_writing(self):
        self._not_paused.set()

    def request_timeout_callback(self):
        # See the docstring in the RequestTimeout exception, to see
        # exactly what this timeout is checking for.
        # Check if elapsed time since request initiated exceeds our
        # configured maximum request timeout value
        time_elapsed = time() - self._last_request_time
        if time_elapsed < self.request_timeout:
            time_left = self.request_timeout - time_elapsed
            self._request_timeout_handler = self.loop.call_later(
                time_left, self.request_timeout_callback
            )
        else:
            if self._request_stream_task:
                self._request_stream_task.cancel()
            if self._request_handler_task:
                self._request_handler_task.cancel()
            self.write_error(RequestTimeout("Request Timeout"))

    def response_timeout_callback(self):
        # Check if elapsed time since response was initiated exceeds our
        # configured maximum request timeout value
        time_elapsed = time() - self._last_request_time
        if time_elapsed < self.response_timeout:
            time_left = self.response_timeout - time_elapsed
            self._response_timeout_handler = self.loop.call_later(
                time_left, self.response_timeout_callback
            )
        else:
            if self._request_stream_task:
                self._request_stream_task.cancel()
            if self._request_handler_task:
                self._request_handler_task.cancel()
            self.write_error(ServiceUnavailable("Response Timeout"))

    def keep_alive_timeout_callback(self):
        """
        Check if elapsed time since last response exceeds our configured
        maximum keep alive timeout value and if so, close the transport
        pipe and let the response writer handle the error.

        :return: None
        """
        time_elapsed = time() - self._last_response_time
        if time_elapsed < self.keep_alive_timeout:
            time_left = self.keep_alive_timeout - time_elapsed
            self._keep_alive_timeout_handler = self.loop.call_later(
                time_left, self.keep_alive_timeout_callback
            )
        else:
            logger.debug("KeepAlive Timeout. Closing connection.")
            self.transport.close()
            self.transport = None

    # -------------------------------------------- #
    # Parsing
    # -------------------------------------------- #

    def data_received(self, data):
        # Check for the request itself getting too large and exceeding
        # memory limits
        self._total_request_size += len(data)
        if self._total_request_size > self.request_max_size:
            self.write_error(PayloadTooLarge("Payload Too Large"))

        # Create parser if this is the first time we're receiving data
        if self.parser is None:
            assert self.request is None
            self.headers = []
            self.parser = HttpRequestParser(self)

        # requests count
        self.state["requests_count"] = self.state["requests_count"] + 1

        # Parse request chunk or close connection
        try:
            self.parser.feed_data(data)
        except HttpParserError:
            message = "Bad Request"
            if self._debug:
                message += "\n" + traceback.format_exc()
            self.write_error(InvalidUsage(message))

    def on_url(self, url):
        if not self.url:
            self.url = url
        else:
            self.url += url

    def on_header(self, name, value):
        self._header_fragment += name

        if value is not None:
            if (
                self._header_fragment == b"Content-Length"
                and int(value) > self.request_max_size
            ):
                self.write_error(PayloadTooLarge("Payload Too Large"))
            try:
                value = value.decode()
            except UnicodeDecodeError:
                value = value.decode("latin_1")
            self.headers.append(
                (self._header_fragment.decode().casefold(), value)
            )

            self._header_fragment = b""

    def on_headers_complete(self):
        self.request = self.request_class(
            url_bytes=self.url,
            headers=Header(self.headers),
            version=self.parser.get_http_version(),
            method=self.parser.get_method().decode(),
            transport=self.transport,
            app=self.app,
        )
        self.request.conn_info = self.conn_info
        # Remove any existing KeepAlive handler here,
        # It will be recreated if required on the new request.
        if self._keep_alive_timeout_handler:
            self._keep_alive_timeout_handler.cancel()
            self._keep_alive_timeout_handler = None

        if self.request.headers.get(EXPECT_HEADER):
            self.expect_handler()

        if self.is_request_stream:
            self._is_stream_handler = self.router.is_stream_handler(
                self.request
            )
            if self._is_stream_handler:
                self.request.stream = StreamBuffer(
                    self.request_buffer_queue_size
                )
                self.execute_request_handler()

    def expect_handler(self):
        """
        Handler for Expect Header.
        """
        expect = self.request.headers.get(EXPECT_HEADER)
        if self.request.version == "1.1":
            if expect.lower() == "100-continue":
                self.transport.write(b"HTTP/1.1 100 Continue\r\n\r\n")
            else:
                self.write_error(
                    HeaderExpectationFailed(
                        "Unknown Expect: {expect}".format(expect=expect)
                    )
                )

    def on_body(self, body):
        if self.is_request_stream and self._is_stream_handler:
            # body chunks can be put into asyncio.Queue out of order if
            # multiple tasks put concurrently and the queue is full in python
            # 3.7. so we should not create more than one task putting into the
            # queue simultaneously.
            self._body_chunks.append(body)
            if (
                not self._request_stream_task
                or self._request_stream_task.done()
            ):
                self._request_stream_task = self.loop.create_task(
                    self.stream_append()
                )
        else:
            self.request.body_push(body)

    async def body_append(self, body):
        if (
            self.request is None
            or self._request_stream_task is None
            or self._request_stream_task.cancelled()
        ):
            return

        if self.request.stream.is_full():
            self.transport.pause_reading()
            await self.request.stream.put(body)
            self.transport.resume_reading()
        else:
            await self.request.stream.put(body)

    async def stream_append(self):
        while self._body_chunks:
            body = self._body_chunks.popleft()
            if self.request.stream.is_full():
                self.transport.pause_reading()
                await self.request.stream.put(body)
                self.transport.resume_reading()
            else:
                await self.request.stream.put(body)

    def on_message_complete(self):
        # Entire request (headers and whole body) is received.
        # We can cancel and remove the request timeout handler now.
        if self._request_timeout_handler:
            self._request_timeout_handler.cancel()
            self._request_timeout_handler = None
        if self.is_request_stream and self._is_stream_handler:
            self._body_chunks.append(None)
            if (
                not self._request_stream_task
                or self._request_stream_task.done()
            ):
                self._request_stream_task = self.loop.create_task(
                    self.stream_append()
                )
            return
        self.request.body_finish()
        self.execute_request_handler()

    def execute_request_handler(self):
        """
        Invoke the request handler defined by the
        :func:`sanic.app.Sanic.handle_request` method

        :return: None
        """
        self._response_timeout_handler = self.loop.call_later(
            self.response_timeout, self.response_timeout_callback
        )
        self._last_request_time = time()
        self._request_handler_task = self.loop.create_task(
            self.request_handler(
                self.request, self.write_response, self.stream_response
            )
        )

    # -------------------------------------------- #
    # Responding
    # -------------------------------------------- #
    def log_response(self, response):
        """
        Helper method provided to enable the logging of responses in case if
        the :attr:`HttpProtocol.access_log` is enabled.

        :param response: Response generated for the current request

        :type response: :class:`sanic.response.HTTPResponse` or
            :class:`sanic.response.StreamingHTTPResponse`

        :return: None
        """
        if self.access_log:
            extra = {"status": getattr(response, "status", 0)}

            if isinstance(response, HTTPResponse):
                extra["byte"] = len(response.body)
            else:
                extra["byte"] = -1

            extra["host"] = "UNKNOWN"
            if self.request is not None:
                if self.request.ip:
                    extra["host"] = "{0}:{1}".format(
                        self.request.ip, self.request.port
                    )

                extra["request"] = "{0} {1}".format(
                    self.request.method, self.request.url
                )
            else:
                extra["request"] = "nil"

            access_logger.info("", extra=extra)

    def write_response(self, response):
        """
        Writes response content synchronously to the transport.
        """
        if self._response_timeout_handler:
            self._response_timeout_handler.cancel()
            self._response_timeout_handler = None
        try:
            keep_alive = self.keep_alive
            self.transport.write(
                response.output(
                    self.request.version, keep_alive, self.keep_alive_timeout
                )
            )
            self.log_response(response)
        except AttributeError:
            logger.error(
                "Invalid response object for url %s, "
                "Expected Type: HTTPResponse, Actual Type: %s",
                self.url,
                type(response),
            )
            self.write_error(ServerError("Invalid response type"))
        except RuntimeError:
            if self._debug:
                logger.error(
                    "Connection lost before response written @ %s",
                    self.request.ip,
                )
            keep_alive = False
        except Exception as e:
            self.bail_out(
                "Writing response failed, connection closed {}".format(repr(e))
            )
        finally:
            if not keep_alive:
                self.transport.close()
                self.transport = None
            else:
                self._keep_alive_timeout_handler = self.loop.call_later(
                    self.keep_alive_timeout, self.keep_alive_timeout_callback
                )
                self._last_response_time = time()
                self.cleanup()

    async def drain(self):
        await self._not_paused.wait()

    async def push_data(self, data):
        self.transport.write(data)

    async def stream_response(self, response):
        """
        Streams a response to the client asynchronously. Attaches
        the transport to the response so the response consumer can
        write to the response as needed.
        """
        if self._response_timeout_handler:
            self._response_timeout_handler.cancel()
            self._response_timeout_handler = None

        try:
            keep_alive = self.keep_alive
            response.protocol = self
            await response.stream(
                self.request.version, keep_alive, self.keep_alive_timeout
            )
            self.log_response(response)
        except AttributeError:
            logger.error(
                "Invalid response object for url %s, "
                "Expected Type: HTTPResponse, Actual Type: %s",
                self.url,
                type(response),
            )
            self.write_error(ServerError("Invalid response type"))
        except RuntimeError:
            if self._debug:
                logger.error(
                    "Connection lost before response written @ %s",
                    self.request.ip,
                )
            keep_alive = False
        except Exception as e:
            self.bail_out(
                "Writing response failed, connection closed {}".format(repr(e))
            )
        finally:
            if not keep_alive:
                self.transport.close()
                self.transport = None
            else:
                self._keep_alive_timeout_handler = self.loop.call_later(
                    self.keep_alive_timeout, self.keep_alive_timeout_callback
                )
                self._last_response_time = time()
                self.cleanup()

    def write_error(self, exception):
        # An error _is_ a response.
        # Don't throw a response timeout, when a response _is_ given.
        if self._response_timeout_handler:
            self._response_timeout_handler.cancel()
            self._response_timeout_handler = None
        response = None
        try:
            response = self.error_handler.response(self.request, exception)
            version = self.request.version if self.request else "1.1"
            self.transport.write(response.output(version))
        except RuntimeError:
            if self._debug:
                logger.error(
                    "Connection lost before error written @ %s",
                    self.request.ip if self.request else "Unknown",
                )
        except Exception as e:
            self.bail_out(
                "Writing error failed, connection closed {}".format(repr(e)),
                from_error=True,
            )
        finally:
            if self.parser and (
                self.keep_alive or getattr(response, "status", 0) == 408
            ):
                self.log_response(response)
            try:
                self.transport.close()
            except AttributeError:
                logger.debug("Connection lost before server could close it.")

    def bail_out(self, message, from_error=False):
        """
        In case if the transport pipes are closed and the sanic app encounters
        an error while writing data to the transport pipe, we log the error
        with proper details.

        :param message: Error message to display
        :param from_error: If the bail out was invoked while handling an
            exception scenario.

        :type message: str
        :type from_error: bool

        :return: None
        """
        if from_error or self.transport is None or self.transport.is_closing():
            logger.error(
                "Transport closed @ %s and exception "
                "experienced during error handling",
                (
                    self.transport.get_extra_info("peername")
                    if self.transport is not None
                    else "N/A"
                ),
            )
            logger.debug("Exception:", exc_info=True)
        else:
            self.write_error(ServerError(message))
            logger.error(message)

    def cleanup(self):
        """This is called when KeepAlive feature is used,
        it resets the connection in order for it to be able
        to handle receiving another request on the same connection."""
        self.parser = None
        self.request = None
        self.url = None
        self.headers = None
        self._request_handler_task = None
        self._request_stream_task = None
        self._total_request_size = 0
        self._is_stream_handler = False

    def close_if_idle(self):
        """Close the connection if a request is not being sent or received

        :return: boolean - True if closed, false if staying open
        """
        if not self.parser:
            self.transport.close()
            return True
        return False

    def close(self):
        """
        Force close the connection.
        """
        if self.transport is not None:
            self.transport.close()
            self.transport = None


def trigger_events(events, loop):
    """Trigger event callbacks (functions or async)

    :param events: one or more sync or async functions to execute
    :param loop: event loop
    """
    for event in events:
        result = event(loop)
        if isawaitable(result):
            loop.run_until_complete(result)


class AsyncioServer:
    """
    Wraps an asyncio server with functionality that might be useful to
    a user who needs to manage the server lifecycle manually.
    """

    __slots__ = (
        "loop",
        "serve_coro",
        "_after_start",
        "_before_stop",
        "_after_stop",
        "server",
        "connections",
    )

    def __init__(
        self,
        loop,
        serve_coro,
        connections,
        after_start,
        before_stop,
        after_stop,
    ):
        # Note, Sanic already called "before_server_start" events
        # before this helper was even created. So we don't need it here.
        self.loop = loop
        self.serve_coro = serve_coro
        self._after_start = after_start
        self._before_stop = before_stop
        self._after_stop = after_stop
        self.server = None
        self.connections = connections

    def after_start(self):
        """Trigger "after_server_start" events"""
        trigger_events(self._after_start, self.loop)

    def before_stop(self):
        """Trigger "before_server_stop" events"""
        trigger_events(self._before_stop, self.loop)

    def after_stop(self):
        """Trigger "after_server_stop" events"""
        trigger_events(self._after_stop, self.loop)

    def is_serving(self):
        if self.server:
            return self.server.is_serving()
        return False

    def wait_closed(self):
        if self.server:
            return self.server.wait_closed()

    def close(self):
        if self.server:
            self.server.close()
            coro = self.wait_closed()
            task = asyncio.ensure_future(coro, loop=self.loop)
            return task

    def __await__(self):
        """Starts the asyncio server, returns AsyncServerCoro"""
        task = asyncio.ensure_future(self.serve_coro)
        while not task.done():
            yield
        self.server = task.result()
        return self


def serve(
    host,
    port,
    app,
    request_handler,
    error_handler,
    before_start=None,
    after_start=None,
    before_stop=None,
    after_stop=None,
    debug=False,
    request_timeout=60,
    response_timeout=60,
    keep_alive_timeout=5,
    ssl=None,
    sock=None,
    unix=None,
    request_max_size=None,
    request_buffer_queue_size=100,
    reuse_port=False,
    loop=None,
    protocol=HttpProtocol,
    backlog=100,
    register_sys_signals=True,
    run_multiple=False,
    run_async=False,
    connections=None,
    signal=Signal(),
    request_class=None,
    access_log=True,
    keep_alive=True,
    is_request_stream=False,
    router=None,
    websocket_max_size=None,
    websocket_max_queue=None,
    websocket_read_limit=2 ** 16,
    websocket_write_limit=2 ** 16,
    state=None,
    graceful_shutdown_timeout=15.0,
    asyncio_server_kwargs=None,
):
    """Start asynchronous HTTP Server on an individual process.

    :param host: Address to host on
    :param port: Port to host on
    :param request_handler: Sanic request handler with middleware
    :param error_handler: Sanic error handler with middleware
    :param before_start: function to be executed before the server starts
                         listening. Takes arguments `app` instance and `loop`
    :param after_start: function to be executed after the server starts
                        listening. Takes  arguments `app` instance and `loop`
    :param before_stop: function to be executed when a stop signal is
                        received before it is respected. Takes arguments
                        `app` instance and `loop`
    :param after_stop: function to be executed when a stop signal is
                       received after it is respected. Takes arguments
                       `app` instance and `loop`
    :param debug: enables debug output (slows server)
    :param request_timeout: time in seconds
    :param response_timeout: time in seconds
    :param keep_alive_timeout: time in seconds
    :param ssl: SSLContext
    :param sock: Socket for the server to accept connections from
    :param unix: Unix socket to listen on instead of TCP port
    :param request_max_size: size in bytes, `None` for no limit
    :param reuse_port: `True` for multiple workers
    :param loop: asyncio compatible event loop
    :param protocol: subclass of asyncio protocol class
    :param run_async: bool: Do not create a new event loop for the server,
                      and return an AsyncServer object rather than running it
    :param request_class: Request class to use
    :param access_log: disable/enable access log
    :param websocket_max_size: enforces the maximum size for
                               incoming messages in bytes.
    :param websocket_max_queue: sets the maximum length of the queue
                                that holds incoming messages.
    :param websocket_read_limit: sets the high-water limit of the buffer for
                                 incoming bytes, the low-water limit is half
                                 the high-water limit.
    :param websocket_write_limit: sets the high-water limit of the buffer for
                                  outgoing bytes, the low-water limit is a
                                  quarter of the high-water limit.
    :param is_request_stream: disable/enable Request.stream
    :param request_buffer_queue_size: streaming request buffer queue size
    :param router: Router object
    :param graceful_shutdown_timeout: How long take to Force close non-idle
                                      connection
    :param asyncio_server_kwargs: key-value args for asyncio/uvloop
                                  create_server method
    :return: Nothing
    """
    if not run_async:
        # create new event_loop after fork
        loop = asyncio.new_event_loop()
        asyncio.set_event_loop(loop)

    if debug:
        loop.set_debug(debug)

    app.asgi = False

    connections = connections if connections is not None else set()
    server = partial(
        protocol,
        loop=loop,
        connections=connections,
        signal=signal,
        app=app,
        request_handler=request_handler,
        error_handler=error_handler,
        request_timeout=request_timeout,
        response_timeout=response_timeout,
        keep_alive_timeout=keep_alive_timeout,
        request_max_size=request_max_size,
        request_buffer_queue_size=request_buffer_queue_size,
        request_class=request_class,
        access_log=access_log,
        keep_alive=keep_alive,
        is_request_stream=is_request_stream,
        router=router,
        websocket_max_size=websocket_max_size,
        websocket_max_queue=websocket_max_queue,
        websocket_read_limit=websocket_read_limit,
        websocket_write_limit=websocket_write_limit,
        state=state,
        debug=debug,
    )
    asyncio_server_kwargs = (
        asyncio_server_kwargs if asyncio_server_kwargs else {}
    )
    # UNIX sockets are always bound by us (to preserve semantics between modes)
    if unix:
        sock = bind_unix_socket(unix, backlog=backlog)
    server_coroutine = loop.create_server(
        server,
        None if sock else host,
        None if sock else port,
        ssl=ssl,
        reuse_port=reuse_port,
        sock=sock,
        backlog=backlog,
        **asyncio_server_kwargs,
    )

    if run_async:
        return AsyncioServer(
            loop,
            server_coroutine,
            connections,
            after_start,
            before_stop,
            after_stop,
        )

    trigger_events(before_start, loop)

    try:
        http_server = loop.run_until_complete(server_coroutine)
    except BaseException:
        logger.exception("Unable to start server")
        return

    trigger_events(after_start, loop)

    # Ignore SIGINT when run_multiple
    if run_multiple:
        signal_func(SIGINT, SIG_IGN)

    # Register signals for graceful termination
    if register_sys_signals:
        _singals = (SIGTERM,) if run_multiple else (SIGINT, SIGTERM)
        for _signal in _singals:
            try:
                loop.add_signal_handler(_signal, loop.stop)
            except NotImplementedError:
                logger.warning(
                    "Sanic tried to use loop.add_signal_handler "
                    "but it is not implemented on this platform."
                )
    pid = os.getpid()
    try:
        logger.info("Starting worker [%s]", pid)
        loop.run_forever()
    finally:
        logger.info("Stopping worker [%s]", pid)

        # Run the on_stop function if provided
        trigger_events(before_stop, loop)

        # Wait for event loop to finish and all connections to drain
        http_server.close()
        loop.run_until_complete(http_server.wait_closed())

        # Complete all tasks on the loop
        signal.stopped = True
        for connection in connections:
            connection.close_if_idle()

        # Gracefully shutdown timeout.
        # We should provide graceful_shutdown_timeout,
        # instead of letting connection hangs forever.
        # Let's roughly calcucate time.
        start_shutdown = 0
        while connections and (start_shutdown < graceful_shutdown_timeout):
            loop.run_until_complete(asyncio.sleep(0.1))
            start_shutdown = start_shutdown + 0.1

        # Force close non-idle connection after waiting for
        # graceful_shutdown_timeout
        coros = []
        for conn in connections:
            if hasattr(conn, "websocket") and conn.websocket:
                coros.append(conn.websocket.close_connection())
            else:
                conn.close()

        if sys.version_info.minor >= 8:
            _shutdown = asyncio.gather(*coros, loop=loop)
        else:
            _shutdown = asyncio.gather(*coros)
        loop.run_until_complete(_shutdown)

        trigger_events(after_stop, loop)

        loop.close()
        remove_unix_socket(unix)


def bind_socket(host: str, port: int, *, backlog=100) -> socket.socket:
    """Create TCP server socket.
    :param host: IPv4, IPv6 or hostname may be specified
    :param port: TCP port number
    :param backlog: Maximum number of connections to queue
    :return: socket.socket object
    """
    try:  # IP address: family must be specified for IPv6 at least
        ip = ip_address(host)
        host = str(ip)
        sock = socket.socket(
            socket.AF_INET6 if ip.version == 6 else socket.AF_INET
        )
    except ValueError:  # Hostname, may become AF_INET or AF_INET6
        sock = socket.socket()
    sock.setsockopt(socket.SOL_SOCKET, socket.SO_REUSEADDR, 1)
    sock.bind((host, port))
    sock.listen(backlog)
    return sock


def bind_unix_socket(path: str, *, mode=0o666, backlog=100) -> socket.socket:
    """Create unix socket.
    :param path: filesystem path
    :param backlog: Maximum number of connections to queue
    :return: socket.socket object
    """
    if os.path.exists(path) and not stat.S_ISSOCK(os.stat(path).st_mode):
        raise FileExistsError(f"Existing file is not a socket: {path}")
    sock = socket.socket(socket.AF_UNIX)
    try:
        # Atomic zero-downtime socket replace
        tmp_path = f"{path}.{uuid4().hex[:8]}"
        old_mask = os.umask(~mode & 0o777)
        try:
            sock.bind(tmp_path)
        finally:
            os.umask(old_mask)
        try:
            sock.listen(backlog)
            os.rename(tmp_path, path)
        except BaseException:
            os.unlink(tmp_path)
            raise
    except BaseException:
        sock.close()
        raise
    return sock


def remove_unix_socket(path: str) -> None:
    """Remove dead unix socket during server exit."""
    if path and os.path.exists(path) and stat.S_ISSOCK(os.stat(path).st_mode):
        # Is it actually dead (doesn't belong to a new server instance)?
        testsock = socket.socket(socket.AF_UNIX)
        try:
            testsock.connect(path)
        except ConnectionRefusedError:
            os.unlink(path)
        finally:
            testsock.close()


def serve_multiple(server_settings, workers):
    """Start multiple server processes simultaneously.  Stop on interrupt
    and terminate signals, and drain connections when complete.

    :param server_settings: kw arguments to be passed to the serve function
    :param workers: number of workers to launch
    :param stop_event: if provided, is used as a stop signal
    :return:
    """
    server_settings["reuse_port"] = True
    server_settings["run_multiple"] = True

    # Create a listening socket or use the one in settings
    sock = server_settings.get("sock")
    unix = server_settings["unix"]
    backlog = server_settings["backlog"]
    if unix:
        sock = bind_unix_socket(unix, backlog=backlog)
    if sock is None:
        sock = bind_socket(
            server_settings["host"], server_settings["port"], backlog=backlog
        )
        sock.set_inheritable(True)
        server_settings["sock"] = sock
        server_settings["host"] = None
        server_settings["port"] = None

    processes = []

    def sig_handler(signal, frame):
        logger.info("Received signal %s. Shutting down.", Signals(signal).name)
        for process in processes:
            os.kill(process.pid, SIGTERM)

    signal_func(SIGINT, lambda s, f: sig_handler(s, f))
    signal_func(SIGTERM, lambda s, f: sig_handler(s, f))

    for _ in range(workers):
        process = Process(target=serve, kwargs=server_settings)
        process.daemon = True
        process.start()
        processes.append(process)

    for process in processes:
        process.join()

    # the above processes will block this until they're stopped
    for process in processes:
        process.terminate()

    sock.close()
    remove_unix_socket(unix)<|MERGE_RESOLUTION|>--- conflicted
+++ resolved
@@ -1,11 +1,8 @@
 import asyncio
 import os
-<<<<<<< HEAD
 import socket
 import stat
-=======
 import sys
->>>>>>> b565072e
 import traceback
 
 from collections import deque
