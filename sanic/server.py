--- conflicted
+++ resolved
@@ -9,11 +9,8 @@
 from collections import deque
 from functools import partial
 from inspect import isawaitable
-<<<<<<< HEAD
 from ipaddress import ip_address
 from multiprocessing import Process
-=======
->>>>>>> bafa6589
 from signal import SIG_IGN, SIGINT, SIGTERM, Signals
 from signal import signal as signal_func
 from time import time
