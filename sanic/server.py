import asyncio
import multiprocessing
import os
import secrets
import socket
import stat
import sys
import traceback

from collections import deque
from functools import partial
from inspect import isawaitable
from ipaddress import ip_address
from signal import SIG_IGN, SIGINT, SIGTERM, Signals
from signal import signal as signal_func
from time import time

from httptools import HttpRequestParser  # type: ignore
from httptools.parser.errors import HttpParserError  # type: ignore

from sanic.compat import Header, ctrlc_workaround_for_windows
from sanic.exceptions import (
    HeaderExpectationFailed,
    InvalidUsage,
    PayloadTooLarge,
    RequestTimeout,
    ServerError,
    ServiceUnavailable,
)
from sanic.log import access_logger, logger
from sanic.request import EXPECT_HEADER, Request, StreamBuffer
from sanic.response import HTTPResponse


try:
    import uvloop  # type: ignore

    if not isinstance(asyncio.get_event_loop_policy(), uvloop.EventLoopPolicy):
        asyncio.set_event_loop_policy(uvloop.EventLoopPolicy())
except ImportError:
    pass

OS_IS_WINDOWS = os.name == "nt"


class Signal:
    stopped = False


class ConnInfo:
    """Local and remote addresses and SSL status info."""

    __slots__ = (
        "sockname",
        "peername",
        "server",
        "server_port",
        "client",
        "client_port",
        "ssl",
    )

    def __init__(self, transport, unix=None):
        self.ssl = bool(transport.get_extra_info("sslcontext"))
        self.server = self.client = ""
        self.server_port = self.client_port = 0
        self.peername = None
        self.sockname = addr = transport.get_extra_info("sockname")
        if isinstance(addr, str):  # UNIX socket
            self.server = unix or addr
            return
        # IPv4 (ip, port) or IPv6 (ip, port, flowinfo, scopeid)
        if isinstance(addr, tuple):
            self.server = addr[0] if len(addr) == 2 else f"[{addr[0]}]"
            self.server_port = addr[1]
            # self.server gets non-standard port appended
            if addr[1] != (443 if self.ssl else 80):
                self.server = f"{self.server}:{addr[1]}"
        self.peername = addr = transport.get_extra_info("peername")
        if isinstance(addr, tuple):
            self.client = addr[0] if len(addr) == 2 else f"[{addr[0]}]"
            self.client_port = addr[1]


class HttpProtocol(asyncio.Protocol):
    """
    This class provides a basic HTTP implementation of the sanic framework.
    """

    __slots__ = (
        # app
        "app",
        # event loop, connection
        "loop",
        "transport",
        "connections",
        "signal",
        "conn_info",
        # request params
        "parser",
        "request",
        "url",
        "headers",
        # request config
        "request_handler",
        "request_timeout",
        "response_timeout",
        "keep_alive_timeout",
        "request_max_size",
        "request_buffer_queue_size",
        "request_class",
        "is_request_stream",
        "error_handler",
        # enable or disable access log purpose
        "access_log",
        # connection management
        "_total_request_size",
        "_request_timeout_handler",
        "_response_timeout_handler",
        "_keep_alive_timeout_handler",
        "_last_request_time",
        "_last_response_time",
        "_is_stream_handler",
        "_not_paused",
        "_request_handler_task",
        "_request_stream_task",
        "_keep_alive",
        "_header_fragment",
        "state",
<<<<<<< HEAD
        "_debug",
        "_unix",
=======
>>>>>>> 71002412
        "_body_chunks",
    )

    def __init__(
        self,
        *,
        loop,
        app,
        signal=Signal(),
        connections=None,
        state=None,
<<<<<<< HEAD
        debug=False,
        unix=None,
=======
>>>>>>> 71002412
        **kwargs,
    ):
        asyncio.set_event_loop(loop)
        self.loop = loop
        deprecated_loop = self.loop if sys.version_info < (3, 7) else None
        self.app = app
        self.transport = None
        self.conn_info = None
        self.request = None
        self.parser = None
        self.url = None
        self.headers = None
        self.signal = signal
        self.access_log = self.app.config.ACCESS_LOG
        self.connections = connections if connections is not None else set()
        self.request_handler = self.app.handle_request
        self.error_handler = self.app.error_handler
        self.request_timeout = self.app.config.REQUEST_TIMEOUT
        self.request_buffer_queue_size = (
            self.app.config.REQUEST_BUFFER_QUEUE_SIZE
        )
        self.response_timeout = self.app.config.RESPONSE_TIMEOUT
        self.keep_alive_timeout = self.app.config.KEEP_ALIVE_TIMEOUT
        self.request_max_size = self.app.config.REQUEST_MAX_SIZE
        self.request_class = self.app.request_class or Request
        self.is_request_stream = self.app.is_request_stream
        self._is_stream_handler = False
        self._not_paused = asyncio.Event(loop=deprecated_loop)
        self._total_request_size = 0
        self._request_timeout_handler = None
        self._response_timeout_handler = None
        self._keep_alive_timeout_handler = None
        self._last_request_time = None
        self._last_response_time = None
        self._request_handler_task = None
        self._request_stream_task = None
        self._keep_alive = self.app.config.KEEP_ALIVE
        self._header_fragment = b""
        self.state = state if state else {}
        if "requests_count" not in self.state:
            self.state["requests_count"] = 0
<<<<<<< HEAD
        self._debug = debug
        self._unix = unix
=======
>>>>>>> 71002412
        self._not_paused.set()
        self._body_chunks = deque()

    @property
    def keep_alive(self):
        """
        Check if the connection needs to be kept alive based on the params
        attached to the `_keep_alive` attribute, :attr:`Signal.stopped`
        and :func:`HttpProtocol.parser.should_keep_alive`

        :return: ``True`` if connection is to be kept alive ``False`` else
        """
        return (
            self._keep_alive
            and not self.signal.stopped
            and self.parser.should_keep_alive()
        )

    # -------------------------------------------- #
    # Connection
    # -------------------------------------------- #

    def connection_made(self, transport):
        self.connections.add(self)
        self._request_timeout_handler = self.loop.call_later(
            self.request_timeout, self.request_timeout_callback
        )
        self.transport = transport
        self.conn_info = ConnInfo(transport, unix=self._unix)
        self._last_request_time = time()

    def connection_lost(self, exc):
        self.connections.discard(self)
        if self._request_handler_task:
            self._request_handler_task.cancel()
        if self._request_stream_task:
            self._request_stream_task.cancel()
        if self._request_timeout_handler:
            self._request_timeout_handler.cancel()
        if self._response_timeout_handler:
            self._response_timeout_handler.cancel()
        if self._keep_alive_timeout_handler:
            self._keep_alive_timeout_handler.cancel()

    def pause_writing(self):
        self._not_paused.clear()

    def resume_writing(self):
        self._not_paused.set()

    def request_timeout_callback(self):
        # See the docstring in the RequestTimeout exception, to see
        # exactly what this timeout is checking for.
        # Check if elapsed time since request initiated exceeds our
        # configured maximum request timeout value
        time_elapsed = time() - self._last_request_time
        if time_elapsed < self.request_timeout:
            time_left = self.request_timeout - time_elapsed
            self._request_timeout_handler = self.loop.call_later(
                time_left, self.request_timeout_callback
            )
        else:
            if self._request_stream_task:
                self._request_stream_task.cancel()
            if self._request_handler_task:
                self._request_handler_task.cancel()
            self.write_error(RequestTimeout("Request Timeout"))

    def response_timeout_callback(self):
        # Check if elapsed time since response was initiated exceeds our
        # configured maximum request timeout value
        time_elapsed = time() - self._last_request_time
        if time_elapsed < self.response_timeout:
            time_left = self.response_timeout - time_elapsed
            self._response_timeout_handler = self.loop.call_later(
                time_left, self.response_timeout_callback
            )
        else:
            if self._request_stream_task:
                self._request_stream_task.cancel()
            if self._request_handler_task:
                self._request_handler_task.cancel()
            self.write_error(ServiceUnavailable("Response Timeout"))

    def keep_alive_timeout_callback(self):
        """
        Check if elapsed time since last response exceeds our configured
        maximum keep alive timeout value and if so, close the transport
        pipe and let the response writer handle the error.

        :return: None
        """
        time_elapsed = time() - self._last_response_time
        if time_elapsed < self.keep_alive_timeout:
            time_left = self.keep_alive_timeout - time_elapsed
            self._keep_alive_timeout_handler = self.loop.call_later(
                time_left, self.keep_alive_timeout_callback
            )
        else:
            logger.debug("KeepAlive Timeout. Closing connection.")
            self.transport.close()
            self.transport = None

    # -------------------------------------------- #
    # Parsing
    # -------------------------------------------- #

    def data_received(self, data):
        # Check for the request itself getting too large and exceeding
        # memory limits
        self._total_request_size += len(data)
        if self._total_request_size > self.request_max_size:
            self.write_error(PayloadTooLarge("Payload Too Large"))

        # Create parser if this is the first time we're receiving data
        if self.parser is None:
            assert self.request is None
            self.headers = []
            self.parser = HttpRequestParser(self)

        # requests count
        self.state["requests_count"] = self.state["requests_count"] + 1

        # Parse request chunk or close connection
        try:
            self.parser.feed_data(data)
        except HttpParserError:
            message = "Bad Request"
            if self.app.debug:
                message += "\n" + traceback.format_exc()
            self.write_error(InvalidUsage(message))

    def on_url(self, url):
        if not self.url:
            self.url = url
        else:
            self.url += url

    def on_header(self, name, value):
        self._header_fragment += name

        if value is not None:
            if (
                self._header_fragment == b"Content-Length"
                and int(value) > self.request_max_size
            ):
                self.write_error(PayloadTooLarge("Payload Too Large"))
            try:
                value = value.decode()
            except UnicodeDecodeError:
                value = value.decode("latin_1")
            self.headers.append(
                (self._header_fragment.decode().casefold(), value)
            )

            self._header_fragment = b""

    def on_headers_complete(self):
        self.request = self.request_class(
            url_bytes=self.url,
            headers=Header(self.headers),
            version=self.parser.get_http_version(),
            method=self.parser.get_method().decode(),
            transport=self.transport,
            app=self.app,
        )
        self.request.conn_info = self.conn_info
        # Remove any existing KeepAlive handler here,
        # It will be recreated if required on the new request.
        if self._keep_alive_timeout_handler:
            self._keep_alive_timeout_handler.cancel()
            self._keep_alive_timeout_handler = None

        if self.request.headers.get(EXPECT_HEADER):
            self.expect_handler()

        if self.is_request_stream:
            self._is_stream_handler = self.app.router.is_stream_handler(
                self.request
            )
            if self._is_stream_handler:
                self.request.stream = StreamBuffer(
                    self.request_buffer_queue_size
                )
                self.execute_request_handler()

    def expect_handler(self):
        """
        Handler for Expect Header.
        """
        expect = self.request.headers.get(EXPECT_HEADER)
        if self.request.version == "1.1":
            if expect.lower() == "100-continue":
                self.transport.write(b"HTTP/1.1 100 Continue\r\n\r\n")
            else:
                self.write_error(
                    HeaderExpectationFailed(f"Unknown Expect: {expect}")
                )

    def on_body(self, body):
        if self.is_request_stream and self._is_stream_handler:
            # body chunks can be put into asyncio.Queue out of order if
            # multiple tasks put concurrently and the queue is full in python
            # 3.7. so we should not create more than one task putting into the
            # queue simultaneously.
            self._body_chunks.append(body)
            if (
                not self._request_stream_task
                or self._request_stream_task.done()
            ):
                self._request_stream_task = self.loop.create_task(
                    self.stream_append()
                )
        else:
            self.request.body_push(body)

    async def body_append(self, body):
        if (
            self.request is None
            or self._request_stream_task is None
            or self._request_stream_task.cancelled()
        ):
            return

        if self.request.stream.is_full():
            self.transport.pause_reading()
            await self.request.stream.put(body)
            self.transport.resume_reading()
        else:
            await self.request.stream.put(body)

    async def stream_append(self):
        while self._body_chunks:
            body = self._body_chunks.popleft()
            if self.request.stream.is_full():
                self.transport.pause_reading()
                await self.request.stream.put(body)
                self.transport.resume_reading()
            else:
                await self.request.stream.put(body)

    def on_message_complete(self):
        # Entire request (headers and whole body) is received.
        # We can cancel and remove the request timeout handler now.
        if self._request_timeout_handler:
            self._request_timeout_handler.cancel()
            self._request_timeout_handler = None
        if self.is_request_stream and self._is_stream_handler:
            self._body_chunks.append(None)
            if (
                not self._request_stream_task
                or self._request_stream_task.done()
            ):
                self._request_stream_task = self.loop.create_task(
                    self.stream_append()
                )
            return
        self.request.body_finish()
        self.execute_request_handler()

    def execute_request_handler(self):
        """
        Invoke the request handler defined by the
        :func:`sanic.app.Sanic.handle_request` method

        :return: None
        """
        self._response_timeout_handler = self.loop.call_later(
            self.response_timeout, self.response_timeout_callback
        )
        self._last_request_time = time()
        self._request_handler_task = self.loop.create_task(
            self.request_handler(
                self.request, self.write_response, self.stream_response
            )
        )

    # -------------------------------------------- #
    # Responding
    # -------------------------------------------- #
    def log_response(self, response):
        """
        Helper method provided to enable the logging of responses in case if
        the :attr:`HttpProtocol.access_log` is enabled.

        :param response: Response generated for the current request

        :type response: :class:`sanic.response.HTTPResponse` or
            :class:`sanic.response.StreamingHTTPResponse`

        :return: None
        """
        if self.access_log:
            extra = {"status": getattr(response, "status", 0)}

            if isinstance(response, HTTPResponse):
                extra["byte"] = len(response.body)
            else:
                extra["byte"] = -1

            extra["host"] = "UNKNOWN"
            if self.request is not None:
                if self.request.ip:
                    extra["host"] = f"{self.request.ip}:{self.request.port}"

                extra["request"] = f"{self.request.method} {self.request.url}"
            else:
                extra["request"] = "nil"

            access_logger.info("", extra=extra)

    def write_response(self, response):
        """
        Writes response content synchronously to the transport.
        """
        if self._response_timeout_handler:
            self._response_timeout_handler.cancel()
            self._response_timeout_handler = None
        try:
            keep_alive = self.keep_alive
            self.transport.write(
                response.output(
                    self.request.version, keep_alive, self.keep_alive_timeout
                )
            )
            self.log_response(response)
        except AttributeError:
            logger.error(
                "Invalid response object for url %s, "
                "Expected Type: HTTPResponse, Actual Type: %s",
                self.url,
                type(response),
            )
            self.write_error(ServerError("Invalid response type"))
        except RuntimeError:
            if self.app.debug:
                logger.error(
                    "Connection lost before response written @ %s",
                    self.request.ip,
                )
            keep_alive = False
        except Exception as e:
            self.bail_out(f"Writing response failed, connection closed {e!r}")
        finally:
            if not keep_alive:
                self.transport.close()
                self.transport = None
            else:
                self._keep_alive_timeout_handler = self.loop.call_later(
                    self.keep_alive_timeout, self.keep_alive_timeout_callback
                )
                self._last_response_time = time()
                self.cleanup()

    async def drain(self):
        await self._not_paused.wait()

    async def push_data(self, data):
        self.transport.write(data)

    async def stream_response(self, response):
        """
        Streams a response to the client asynchronously. Attaches
        the transport to the response so the response consumer can
        write to the response as needed.
        """
        if self._response_timeout_handler:
            self._response_timeout_handler.cancel()
            self._response_timeout_handler = None

        try:
            keep_alive = self.keep_alive
            response.protocol = self
            await response.stream(
                self.request.version, keep_alive, self.keep_alive_timeout
            )
            self.log_response(response)
        except AttributeError:
            logger.error(
                "Invalid response object for url %s, "
                "Expected Type: HTTPResponse, Actual Type: %s",
                self.url,
                type(response),
            )
            self.write_error(ServerError("Invalid response type"))
        except RuntimeError:
            if self.app.debug:
                logger.error(
                    "Connection lost before response written @ %s",
                    self.request.ip,
                )
            keep_alive = False
        except Exception as e:
            self.bail_out(f"Writing response failed, connection closed {e!r}")
        finally:
            if not keep_alive:
                self.transport.close()
                self.transport = None
            else:
                self._keep_alive_timeout_handler = self.loop.call_later(
                    self.keep_alive_timeout, self.keep_alive_timeout_callback
                )
                self._last_response_time = time()
                self.cleanup()

    def write_error(self, exception):
        # An error _is_ a response.
        # Don't throw a response timeout, when a response _is_ given.
        if self._response_timeout_handler:
            self._response_timeout_handler.cancel()
            self._response_timeout_handler = None
        response = None
        try:
            response = self.error_handler.response(self.request, exception)
            version = self.request.version if self.request else "1.1"
            self.transport.write(response.output(version))
        except RuntimeError:
            if self.app.debug:
                logger.error(
                    "Connection lost before error written @ %s",
                    self.request.ip if self.request else "Unknown",
                )
        except Exception as e:
            self.bail_out(
                f"Writing error failed, connection closed {e!r}",
                from_error=True,
            )
        finally:
            if self.parser and (
                self.keep_alive or getattr(response, "status", 0) == 408
            ):
                self.log_response(response)
            try:
                self.transport.close()
            except AttributeError:
                logger.debug("Connection lost before server could close it.")

    def bail_out(self, message, from_error=False):
        """
        In case if the transport pipes are closed and the sanic app encounters
        an error while writing data to the transport pipe, we log the error
        with proper details.

        :param message: Error message to display
        :param from_error: If the bail out was invoked while handling an
            exception scenario.

        :type message: str
        :type from_error: bool

        :return: None
        """
        if from_error or self.transport is None or self.transport.is_closing():
            logger.error(
                "Transport closed @ %s and exception "
                "experienced during error handling",
                (
                    self.transport.get_extra_info("peername")
                    if self.transport is not None
                    else "N/A"
                ),
            )
            logger.debug("Exception:", exc_info=True)
        else:
            self.write_error(ServerError(message))
            logger.error(message)

    def cleanup(self):
        """This is called when KeepAlive feature is used,
        it resets the connection in order for it to be able
        to handle receiving another request on the same connection."""
        self.parser = None
        self.request = None
        self.url = None
        self.headers = None
        self._request_handler_task = None
        self._request_stream_task = None
        self._total_request_size = 0
        self._is_stream_handler = False

    def close_if_idle(self):
        """Close the connection if a request is not being sent or received

        :return: boolean - True if closed, false if staying open
        """
        if not self.parser and self.transport is not None:
            self.transport.close()
            return True
        return False

    def close(self):
        """
        Force close the connection.
        """
        if self.transport is not None:
            self.transport.close()
            self.transport = None


def trigger_events(events, loop):
    """Trigger event callbacks (functions or async)

    :param events: one or more sync or async functions to execute
    :param loop: event loop
    """
    for event in events:
        result = event(loop)
        if isawaitable(result):
            loop.run_until_complete(result)


class AsyncioServer:
    """
    Wraps an asyncio server with functionality that might be useful to
    a user who needs to manage the server lifecycle manually.
    """

    __slots__ = (
        "loop",
        "serve_coro",
        "_after_start",
        "_before_stop",
        "_after_stop",
        "server",
        "connections",
    )

    def __init__(
        self,
        loop,
        serve_coro,
        connections,
        after_start,
        before_stop,
        after_stop,
    ):
        # Note, Sanic already called "before_server_start" events
        # before this helper was even created. So we don't need it here.
        self.loop = loop
        self.serve_coro = serve_coro
        self._after_start = after_start
        self._before_stop = before_stop
        self._after_stop = after_stop
        self.server = None
        self.connections = connections

    def after_start(self):
        """Trigger "after_server_start" events"""
        trigger_events(self._after_start, self.loop)

    def before_stop(self):
        """Trigger "before_server_stop" events"""
        trigger_events(self._before_stop, self.loop)

    def after_stop(self):
        """Trigger "after_server_stop" events"""
        trigger_events(self._after_stop, self.loop)

    def is_serving(self):
        if self.server:
            return self.server.is_serving()
        return False

    def wait_closed(self):
        if self.server:
            return self.server.wait_closed()

    def close(self):
        if self.server:
            self.server.close()
            coro = self.wait_closed()
            task = asyncio.ensure_future(coro, loop=self.loop)
            return task

    def start_serving(self):
        if self.server:
            try:
                return self.server.start_serving()
            except AttributeError:
                raise NotImplementedError(
                    "server.start_serving not available in this version "
                    "of asyncio or uvloop."
                )

    def serve_forever(self):
        if self.server:
            try:
                return self.server.serve_forever()
            except AttributeError:
                raise NotImplementedError(
                    "server.serve_forever not available in this version "
                    "of asyncio or uvloop."
                )

    def __await__(self):
        """Starts the asyncio server, returns AsyncServerCoro"""
        task = asyncio.ensure_future(self.serve_coro)
        while not task.done():
            yield
        self.server = task.result()
        return self


def serve(
    host,
    port,
    app,
    before_start=None,
    after_start=None,
    before_stop=None,
    after_stop=None,
    ssl=None,
    sock=None,
<<<<<<< HEAD
    unix=None,
    request_max_size=None,
    request_buffer_queue_size=100,
=======
>>>>>>> 71002412
    reuse_port=False,
    loop=None,
    protocol=HttpProtocol,
    backlog=100,
    register_sys_signals=True,
    run_multiple=False,
    run_async=False,
    connections=None,
    signal=Signal(),
    state=None,
    asyncio_server_kwargs=None,
):
    """Start asynchronous HTTP Server on an individual process.

    :param host: Address to host on
    :param port: Port to host on
    :param before_start: function to be executed before the server starts
                         listening. Takes arguments `app` instance and `loop`
    :param after_start: function to be executed after the server starts
                        listening. Takes  arguments `app` instance and `loop`
    :param before_stop: function to be executed when a stop signal is
                        received before it is respected. Takes arguments
                        `app` instance and `loop`
    :param after_stop: function to be executed when a stop signal is
                       received after it is respected. Takes arguments
                       `app` instance and `loop`
    :param ssl: SSLContext
    :param sock: Socket for the server to accept connections from
<<<<<<< HEAD
    :param unix: Unix socket to listen on instead of TCP port
    :param request_max_size: size in bytes, `None` for no limit
=======
>>>>>>> 71002412
    :param reuse_port: `True` for multiple workers
    :param loop: asyncio compatible event loop
    :param run_async: bool: Do not create a new event loop for the server,
                      and return an AsyncServer object rather than running it
    :param asyncio_server_kwargs: key-value args for asyncio/uvloop
                                  create_server method
    :return: Nothing
    """
    if not run_async:
        # create new event_loop after fork
        loop = asyncio.new_event_loop()
        asyncio.set_event_loop(loop)

    if app.debug:
        loop.set_debug(app.debug)

    app.asgi = False

    connections = connections if connections is not None else set()
    server = partial(
        protocol,
        loop=loop,
        connections=connections,
        signal=signal,
        app=app,
        state=state,
<<<<<<< HEAD
        debug=debug,
        unix=unix,
=======
>>>>>>> 71002412
    )
    asyncio_server_kwargs = (
        asyncio_server_kwargs if asyncio_server_kwargs else {}
    )
    # UNIX sockets are always bound by us (to preserve semantics between modes)
    if unix:
        sock = bind_unix_socket(unix, backlog=backlog)
    server_coroutine = loop.create_server(
        server,
        None if sock else host,
        None if sock else port,
        ssl=ssl,
        reuse_port=reuse_port,
        sock=sock,
        backlog=backlog,
        **asyncio_server_kwargs,
    )

    if run_async:
        return AsyncioServer(
            loop=loop,
            serve_coro=server_coroutine,
            connections=connections,
            after_start=after_start,
            before_stop=before_stop,
            after_stop=after_stop,
        )

    trigger_events(before_start, loop)

    try:
        http_server = loop.run_until_complete(server_coroutine)
    except BaseException:
        logger.exception("Unable to start server")
        return

    trigger_events(after_start, loop)

    # Ignore SIGINT when run_multiple
    if run_multiple:
        signal_func(SIGINT, SIG_IGN)

    # Register signals for graceful termination
    if register_sys_signals:
        if OS_IS_WINDOWS:
            ctrlc_workaround_for_windows(app)
        else:
            for _signal in [SIGTERM] if run_multiple else [SIGINT, SIGTERM]:
                loop.add_signal_handler(_signal, app.stop)
    pid = os.getpid()
    try:
        logger.info("Starting worker [%s]", pid)
        loop.run_forever()
    finally:
        logger.info("Stopping worker [%s]", pid)

        # Run the on_stop function if provided
        trigger_events(before_stop, loop)

        # Wait for event loop to finish and all connections to drain
        http_server.close()
        loop.run_until_complete(http_server.wait_closed())

        # Complete all tasks on the loop
        signal.stopped = True
        for connection in connections:
            connection.close_if_idle()

        # Gracefully shutdown timeout.
        # We should provide graceful_shutdown_timeout,
        # instead of letting connection hangs forever.
        # Let's roughly calcucate time.
        graceful = app.config.GRACEFUL_SHUTDOWN_TIMEOUT
        start_shutdown = 0
        while connections and (start_shutdown < graceful):
            loop.run_until_complete(asyncio.sleep(0.1))
            start_shutdown = start_shutdown + 0.1

        # Force close non-idle connection after waiting for
        # graceful_shutdown_timeout
        coros = []
        for conn in connections:
            if hasattr(conn, "websocket") and conn.websocket:
                coros.append(conn.websocket.close_connection())
            else:
                conn.close()

        _shutdown = asyncio.gather(*coros)
        loop.run_until_complete(_shutdown)

        trigger_events(after_stop, loop)

        loop.close()
        remove_unix_socket(unix)


def bind_socket(host: str, port: int, *, backlog=100) -> socket.socket:
    """Create TCP server socket.
    :param host: IPv4, IPv6 or hostname may be specified
    :param port: TCP port number
    :param backlog: Maximum number of connections to queue
    :return: socket.socket object
    """
    try:  # IP address: family must be specified for IPv6 at least
        ip = ip_address(host)
        host = str(ip)
        sock = socket.socket(
            socket.AF_INET6 if ip.version == 6 else socket.AF_INET
        )
    except ValueError:  # Hostname, may become AF_INET or AF_INET6
        sock = socket.socket()
    sock.setsockopt(socket.SOL_SOCKET, socket.SO_REUSEADDR, 1)
    sock.bind((host, port))
    sock.listen(backlog)
    return sock


def bind_unix_socket(path: str, *, mode=0o666, backlog=100) -> socket.socket:
    """Create unix socket.
    :param path: filesystem path
    :param backlog: Maximum number of connections to queue
    :return: socket.socket object
    """
    """Open or atomically replace existing socket with zero downtime."""
    # Sanitise and pre-verify socket path
    path = os.path.abspath(path)
    folder = os.path.dirname(path)
    if not os.path.isdir(folder):
        raise FileNotFoundError(f"Socket folder does not exist: {folder}")
    try:
        if not stat.S_ISSOCK(os.stat(path, follow_symlinks=False).st_mode):
            raise FileExistsError(f"Existing file is not a socket: {path}")
    except FileNotFoundError:
        pass
    # Create new socket with a random temporary name
    tmp_path = f"{path}.{secrets.token_urlsafe()}"
    sock = socket.socket(socket.AF_UNIX)
    try:
        # Critical section begins (filename races)
        sock.bind(tmp_path)
        try:
            os.chmod(tmp_path, mode)
            # Start listening before rename to avoid connection failures
            sock.listen(backlog)
            os.rename(tmp_path, path)
        except:  # noqa: E722
            try:
                os.unlink(tmp_path)
            finally:
                raise
    except:  # noqa: E722
        try:
            sock.close()
        finally:
            raise
    return sock


def remove_unix_socket(path: str) -> None:
    """Remove dead unix socket during server exit."""
    if not path:
        return
    try:
        if stat.S_ISSOCK(os.stat(path, follow_symlinks=False).st_mode):
            # Is it actually dead (doesn't belong to a new server instance)?
            with socket.socket(socket.AF_UNIX) as testsock:
                try:
                    testsock.connect(path)
                except ConnectionRefusedError:
                    os.unlink(path)
    except FileNotFoundError:
        pass


def serve_multiple(server_settings, workers):
    """Start multiple server processes simultaneously.  Stop on interrupt
    and terminate signals, and drain connections when complete.

    :param server_settings: kw arguments to be passed to the serve function
    :param workers: number of workers to launch
    :param stop_event: if provided, is used as a stop signal
    :return:
    """
    server_settings["reuse_port"] = True
    server_settings["run_multiple"] = True

    # Create a listening socket or use the one in settings
    sock = server_settings.get("sock")
    unix = server_settings["unix"]
    backlog = server_settings["backlog"]
    if unix:
        sock = bind_unix_socket(unix, backlog=backlog)
        server_settings["unix"] = unix
    if sock is None:
        sock = bind_socket(
            server_settings["host"], server_settings["port"], backlog=backlog
        )
        sock.set_inheritable(True)
        server_settings["sock"] = sock
        server_settings["host"] = None
        server_settings["port"] = None

    processes = []

    def sig_handler(signal, frame):
        logger.info("Received signal %s. Shutting down.", Signals(signal).name)
        for process in processes:
            os.kill(process.pid, SIGTERM)

    signal_func(SIGINT, lambda s, f: sig_handler(s, f))
    signal_func(SIGTERM, lambda s, f: sig_handler(s, f))
    mp = multiprocessing.get_context("fork")

    for _ in range(workers):
        process = mp.Process(target=serve, kwargs=server_settings)
        process.daemon = True
        process.start()
        processes.append(process)

    for process in processes:
        process.join()

    # the above processes will block this until they're stopped
    for process in processes:
        process.terminate()

    sock.close()
    remove_unix_socket(unix)<|MERGE_RESOLUTION|>--- conflicted
+++ resolved
@@ -127,11 +127,7 @@
         "_keep_alive",
         "_header_fragment",
         "state",
-<<<<<<< HEAD
-        "_debug",
         "_unix",
-=======
->>>>>>> 71002412
         "_body_chunks",
     )
 
@@ -143,11 +139,7 @@
         signal=Signal(),
         connections=None,
         state=None,
-<<<<<<< HEAD
-        debug=False,
         unix=None,
-=======
->>>>>>> 71002412
         **kwargs,
     ):
         asyncio.set_event_loop(loop)
@@ -189,11 +181,7 @@
         self.state = state if state else {}
         if "requests_count" not in self.state:
             self.state["requests_count"] = 0
-<<<<<<< HEAD
-        self._debug = debug
         self._unix = unix
-=======
->>>>>>> 71002412
         self._not_paused.set()
         self._body_chunks = deque()
 
@@ -807,12 +795,7 @@
     after_stop=None,
     ssl=None,
     sock=None,
-<<<<<<< HEAD
     unix=None,
-    request_max_size=None,
-    request_buffer_queue_size=100,
-=======
->>>>>>> 71002412
     reuse_port=False,
     loop=None,
     protocol=HttpProtocol,
@@ -841,11 +824,7 @@
                        `app` instance and `loop`
     :param ssl: SSLContext
     :param sock: Socket for the server to accept connections from
-<<<<<<< HEAD
     :param unix: Unix socket to listen on instead of TCP port
-    :param request_max_size: size in bytes, `None` for no limit
-=======
->>>>>>> 71002412
     :param reuse_port: `True` for multiple workers
     :param loop: asyncio compatible event loop
     :param run_async: bool: Do not create a new event loop for the server,
@@ -872,11 +851,7 @@
         signal=signal,
         app=app,
         state=state,
-<<<<<<< HEAD
-        debug=debug,
         unix=unix,
-=======
->>>>>>> 71002412
     )
     asyncio_server_kwargs = (
         asyncio_server_kwargs if asyncio_server_kwargs else {}
