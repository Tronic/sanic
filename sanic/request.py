import asyncio
import email.utils
import json
import sys
import warnings

from collections import defaultdict, namedtuple
from http.cookies import SimpleCookie
from urllib.parse import parse_qs, parse_qsl, unquote, urlunparse

from httptools import parse_url

<<<<<<< HEAD
from sanic.exceptions import HeaderExpectationFailed, InvalidUsage
=======
from sanic.exceptions import InvalidUsage
from sanic.headers import (
    parse_content_header,
    parse_forwarded,
    parse_host,
    parse_xforwarded,
)
>>>>>>> 1e4b1c4d
from sanic.log import error_logger, logger


try:
    from ujson import loads as json_loads
except ImportError:
    if sys.version_info[:2] == (3, 5):

        def json_loads(data):
            # on Python 3.5 json.loads only supports str not bytes
            return json.loads(data.decode())

    else:
        json_loads = json.loads

DEFAULT_HTTP_CONTENT_TYPE = "application/octet-stream"
EXPECT_HEADER = "EXPECT"

# HTTP/1.1: https://www.w3.org/Protocols/rfc2616/rfc2616-sec7.html#sec7.2.1
# > If the media type remains unknown, the recipient SHOULD treat it
# > as type "application/octet-stream"


class RequestParameters(dict):
    """Hosts a dict with lists as values where get returns the first
    value of the list and getlist returns the whole shebang
    """

    def get(self, name, default=None):
        """Return the first value, either the default or actual"""
        return super().get(name, [default])[0]

    def getlist(self, name, default=None):
        """Return the entire list"""
        return super().get(name, default)


class StreamBuffer:
    def __init__(self, buffer_size=100):
        self._queue = asyncio.Queue(buffer_size)

    async def read(self):
        """ Stop reading when gets None """
        payload = await self._queue.get()
        self._queue.task_done()
        return payload

    async def put(self, payload):
        await self._queue.put(payload)

    def is_full(self):
        return self._queue.full()


class Request(dict):
    """Properties of an HTTP request such as URL, headers, etc."""

    __slots__ = (
        "__weakref__",
        "_cookies",
        "_ip",
        "_parsed_url",
        "_port",
        "_remote_addr",
        "_socket",
        "app",
        "body",
        "endpoint",
        "headers",
        "method",
        "parsed_args",
        "parsed_not_grouped_args",
        "parsed_files",
        "parsed_form",
        "parsed_json",
        "parsed_forwarded",
        "raw_url",
        "respond",
        "stream",
        "transport",
        "uri_template",
        "version",
    )

    def __init__(self, url_bytes, headers, version, method, transport, app):
        self.raw_url = url_bytes
        # TODO: Content-Encoding detection
        self._parsed_url = parse_url(url_bytes)
        self.app = app

        self.headers = headers
        self.version = version
        self.method = method
        self.transport = transport

        # Init but do not inhale
        self.body_init()
        self.parsed_forwarded = None
        self.parsed_json = None
        self.parsed_form = None
        self.parsed_files = None
        self.parsed_args = defaultdict(RequestParameters)
        self.parsed_not_grouped_args = defaultdict(list)
        self.uri_template = None
        self._cookies = None
        self.stream = None
        self.endpoint = None

    def __repr__(self):
        return "<{0}: {1} {2}>".format(
            self.__class__.__name__, self.method, self.path
        )

    def __bool__(self):
        if self.transport:
            return True
        return False

    def body_init(self):
        self.body = []

    def body_push(self, data):
        self.body.append(data)

    def body_finish(self):
        self.body = b"".join(self.body)

    async def receive_body(self):
        if self.stream:
            max_size = self.stream.request_max_size
            body = []
            if self.stream.length > max_size:
                raise HeaderExpectationFailed("Request body is too large.")
            async for data in request.stream:
                if self.stream.pos > max_size:
                    raise HeaderExpectationFailed("Request body is too large.")
                body.append(data)
            self.body = b"".join(body)
            self.stream = None


    @property
    def json(self):
        if self.parsed_json is None:
            self.load_json()

        return self.parsed_json

    def load_json(self, loads=json_loads):
        try:
            self.parsed_json = loads(self.body)
        except Exception:
            if not self.body:
                return None
            raise InvalidUsage("Failed when parsing body as json")

        return self.parsed_json

    @property
    def token(self):
        """Attempt to return the auth header token.

        :return: token related to request
        """
        prefixes = ("Bearer", "Token")
        auth_header = self.headers.get("Authorization")

        if auth_header is not None:
            for prefix in prefixes:
                if prefix in auth_header:
                    return auth_header.partition(prefix)[-1].strip()

        return auth_header

    @property
    def form(self):
        if self.parsed_form is None:
            self.parsed_form = RequestParameters()
            self.parsed_files = RequestParameters()
            content_type = self.headers.get(
                "Content-Type", DEFAULT_HTTP_CONTENT_TYPE
            )
            content_type, parameters = parse_content_header(content_type)
            try:
                if content_type == "application/x-www-form-urlencoded":
                    self.parsed_form = RequestParameters(
                        parse_qs(self.body.decode("utf-8"))
                    )
                elif content_type == "multipart/form-data":
                    # TODO: Stream this instead of reading to/from memory
                    boundary = parameters["boundary"].encode("utf-8")
                    self.parsed_form, self.parsed_files = parse_multipart_form(
                        self.body, boundary
                    )
            except Exception:
                error_logger.exception("Failed when parsing form")

        return self.parsed_form

    @property
    def files(self):
        if self.parsed_files is None:
            self.form  # compute form to get files

        return self.parsed_files

    def get_args(
        self,
        keep_blank_values: bool = False,
        strict_parsing: bool = False,
        encoding: str = "utf-8",
        errors: str = "replace",
    ) -> RequestParameters:
        """
        Method to parse `query_string` using `urllib.parse.parse_qs`.
        This methods is used by `args` property.
        Can be used directly if you need to change default parameters.

        :param keep_blank_values:
            flag indicating whether blank values in
            percent-encoded queries should be treated as blank strings.
            A true value indicates that blanks should be retained as blank
            strings.  The default false value indicates that blank values
            are to be ignored and treated as if they were  not included.
        :type keep_blank_values: bool
        :param strict_parsing:
            flag indicating what to do with parsing errors.
            If false (the default), errors are silently ignored. If true,
            errors raise a ValueError exception.
        :type strict_parsing: bool
        :param encoding:
            specify how to decode percent-encoded sequences
            into Unicode characters, as accepted by the bytes.decode() method.
        :type encoding: str
        :param errors:
            specify how to decode percent-encoded sequences
            into Unicode characters, as accepted by the bytes.decode() method.
        :type errors: str
        :return: RequestParameters
        """
        if not self.parsed_args[
            (keep_blank_values, strict_parsing, encoding, errors)
        ]:
            if self.query_string:
                self.parsed_args[
                    (keep_blank_values, strict_parsing, encoding, errors)
                ] = RequestParameters(
                    parse_qs(
                        qs=self.query_string,
                        keep_blank_values=keep_blank_values,
                        strict_parsing=strict_parsing,
                        encoding=encoding,
                        errors=errors,
                    )
                )

        return self.parsed_args[
            (keep_blank_values, strict_parsing, encoding, errors)
        ]

    args = property(get_args)

    @property
    def raw_args(self) -> dict:
        if self.app.debug:  # pragma: no cover
            warnings.simplefilter("default")
        warnings.warn(
            "Use of raw_args will be deprecated in "
            "the future versions. Please use args or query_args "
            "properties instead",
            DeprecationWarning,
        )
        return {k: v[0] for k, v in self.args.items()}

    def get_query_args(
        self,
        keep_blank_values: bool = False,
        strict_parsing: bool = False,
        encoding: str = "utf-8",
        errors: str = "replace",
    ) -> list:
        """
        Method to parse `query_string` using `urllib.parse.parse_qsl`.
        This methods is used by `query_args` property.
        Can be used directly if you need to change default parameters.

        :param keep_blank_values:
            flag indicating whether blank values in
            percent-encoded queries should be treated as blank strings.
            A true value indicates that blanks should be retained as blank
            strings.  The default false value indicates that blank values
            are to be ignored and treated as if they were  not included.
        :type keep_blank_values: bool
        :param strict_parsing:
            flag indicating what to do with parsing errors.
            If false (the default), errors are silently ignored. If true,
            errors raise a ValueError exception.
        :type strict_parsing: bool
        :param encoding:
            specify how to decode percent-encoded sequences
            into Unicode characters, as accepted by the bytes.decode() method.
        :type encoding: str
        :param errors:
            specify how to decode percent-encoded sequences
            into Unicode characters, as accepted by the bytes.decode() method.
        :type errors: str
        :return: list
        """
        if not self.parsed_not_grouped_args[
            (keep_blank_values, strict_parsing, encoding, errors)
        ]:
            if self.query_string:
                self.parsed_not_grouped_args[
                    (keep_blank_values, strict_parsing, encoding, errors)
                ] = parse_qsl(
                    qs=self.query_string,
                    keep_blank_values=keep_blank_values,
                    strict_parsing=strict_parsing,
                    encoding=encoding,
                    errors=errors,
                )
        return self.parsed_not_grouped_args[
            (keep_blank_values, strict_parsing, encoding, errors)
        ]

    query_args = property(get_query_args)

    @property
    def cookies(self):
        if self._cookies is None:
            cookie = self.headers.get("Cookie")
            if cookie is not None:
                cookies = SimpleCookie()
                cookies.load(cookie)
                self._cookies = {
                    name: cookie.value for name, cookie in cookies.items()
                }
            else:
                self._cookies = {}
        return self._cookies

    @property
    def ip(self):
        """
        :return: peer ip of the socket
        """
        if not hasattr(self, "_socket"):
            self._get_address()
        return self._ip

    @property
    def port(self):
        """
        :return: peer port of the socket
        """
        if not hasattr(self, "_socket"):
            self._get_address()
        return self._port

    @property
    def socket(self):
        if not hasattr(self, "_socket"):
            self._get_address()
        return self._socket

    def _get_address(self):
        self._socket = self.transport.get_extra_info("peername") or (
            None,
            None,
        )
        self._ip = self._socket[0]
        self._port = self._socket[1]

    @property
    def server_name(self):
        """
        Attempt to get the server's external hostname in this order:
        `config.SERVER_NAME`, proxied or direct Host headers
        :func:`Request.host`

        :return: the server name without port number
        :rtype: str
        """
        server_name = self.app.config.get("SERVER_NAME")
        if server_name:
            host = server_name.split("//", 1)[-1].split("/", 1)[0]
            return parse_host(host)[0]
        return parse_host(self.host)[0]

    @property
    def forwarded(self):
        if self.parsed_forwarded is None:
            self.parsed_forwarded = (
                parse_forwarded(self.headers, self.app.config)
                or parse_xforwarded(self.headers, self.app.config)
                or {}
            )
        return self.parsed_forwarded

    @property
    def server_port(self):
        """
        Attempt to get the server's external port number in this order:
        `config.SERVER_NAME`, proxied or direct Host headers
        :func:`Request.host`,
        actual port used by the transport layer socket.
        :return: server port
        :rtype: int
        """
        if self.forwarded:
            return self.forwarded.get("port") or (
                80 if self.scheme in ("http", "ws") else 443
            )
        return (
            parse_host(self.host)[1]
            or self.transport.get_extra_info("sockname")[1]
        )

    @property
    def remote_addr(self):
        """Attempt to return the original client ip based on `forwarded`,
        `x-forwarded-for` or `x-real-ip`. If HTTP headers are unavailable or
        untrusted, returns an empty string.

        :return: original client ip.
        """
        if not hasattr(self, "_remote_addr"):
            self._remote_addr = self.forwarded.get("for", "")
        return self._remote_addr

    @property
    def scheme(self):
        """
        Attempt to get the request scheme.
        Seeking the value in this order:
        `forwarded` header, `x-forwarded-proto` header,
        `x-scheme` header, the sanic app itself.

        :return: http|https|ws|wss or arbitrary value given by the headers.
        :rtype: str
        """
        forwarded_proto = self.forwarded.get("proto")
        if forwarded_proto:
            return forwarded_proto

        if (
            self.app.websocket_enabled
            and self.headers.get("upgrade") == "websocket"
        ):
            scheme = "ws"
        else:
            scheme = "http"

        if self.transport.get_extra_info("sslcontext"):
            scheme += "s"

        return scheme

    @property
    def host(self):
        """
        :return: proxied or direct Host header. Hostname and port number may be
          separated by sanic.headers.parse_host(request.host).
        """
        return self.forwarded.get("host", self.headers.get("Host", ""))

    @property
    def content_type(self):
        return self.headers.get("Content-Type", DEFAULT_HTTP_CONTENT_TYPE)

    @property
    def match_info(self):
        """return matched info after resolving route"""
        return self.app.router.get(self)[2]

    @property
    def path(self):
        return self._parsed_url.path.decode("utf-8")

    @property
    def query_string(self):
        if self._parsed_url.query:
            return self._parsed_url.query.decode("utf-8")
        else:
            return ""

    @property
    def url(self):
        return urlunparse(
            (self.scheme, self.host, self.path, None, self.query_string, None)
        )

    def url_for(self, view_name, **kwargs):
        """
        Same as :func:`sanic.Sanic.url_for`, but automatically determine
        `scheme` and `netloc` base on the request. Since this method is aiming
        to generate correct schema & netloc, `_external` is implied.

        :param kwargs: takes same parameters as in :func:`sanic.Sanic.url_for`
        :return: an absolute url to the given view
        :rtype: str
        """
        # Full URL SERVER_NAME can only be handled in app.url_for
        if "//" in self.app.config.SERVER_NAME:
            return self.app.url_for(view_name, _external=True, **kwargs)

        scheme = self.scheme
        host = self.server_name
        port = self.server_port

        if (scheme.lower() in ("http", "ws") and port == 80) or (
            scheme.lower() in ("https", "wss") and port == 443
        ):
            netloc = host
        else:
            netloc = "{}:{}".format(host, port)

        return self.app.url_for(
            view_name, _external=True, _scheme=scheme, _server=netloc, **kwargs
        )


File = namedtuple("File", ["type", "body", "name"])


def parse_multipart_form(body, boundary):
    """Parse a request body and returns fields and files

    :param body: bytes request body
    :param boundary: bytes multipart boundary
    :return: fields (RequestParameters), files (RequestParameters)
    """
    files = RequestParameters()
    fields = RequestParameters()

    form_parts = body.split(boundary)
    for form_part in form_parts[1:-1]:
        file_name = None
        content_type = "text/plain"
        content_charset = "utf-8"
        field_name = None
        line_index = 2
        line_end_index = 0
        while not line_end_index == -1:
            line_end_index = form_part.find(b"\r\n", line_index)
            form_line = form_part[line_index:line_end_index].decode("utf-8")
            line_index = line_end_index + 2

            if not form_line:
                break

            colon_index = form_line.index(":")
            form_header_field = form_line[0:colon_index].lower()
            form_header_value, form_parameters = parse_content_header(
                form_line[colon_index + 2 :]
            )

            if form_header_field == "content-disposition":
                field_name = form_parameters.get("name")
                file_name = form_parameters.get("filename")

                # non-ASCII filenames in RFC2231, "filename*" format
                if file_name is None and form_parameters.get("filename*"):
                    encoding, _, value = email.utils.decode_rfc2231(
                        form_parameters["filename*"]
                    )
                    file_name = unquote(value, encoding=encoding)
            elif form_header_field == "content-type":
                content_type = form_header_value
                content_charset = form_parameters.get("charset", "utf-8")

        if field_name:
            post_data = form_part[line_index:-4]
            if file_name is None:
                value = post_data.decode(content_charset)
                if field_name in fields:
                    fields[field_name].append(value)
                else:
                    fields[field_name] = [value]
            else:
                form_file = File(
                    type=content_type, name=file_name, body=post_data
                )
                if field_name in files:
                    files[field_name].append(form_file)
                else:
                    files[field_name] = [form_file]
        else:
            logger.debug(
                "Form-data field does not have a 'name' parameter "
                "in the Content-Disposition header"
            )

    return fields, files<|MERGE_RESOLUTION|>--- conflicted
+++ resolved
@@ -10,17 +10,13 @@
 
 from httptools import parse_url
 
-<<<<<<< HEAD
 from sanic.exceptions import HeaderExpectationFailed, InvalidUsage
-=======
-from sanic.exceptions import InvalidUsage
 from sanic.headers import (
     parse_content_header,
     parse_forwarded,
     parse_host,
     parse_xforwarded,
 )
->>>>>>> 1e4b1c4d
 from sanic.log import error_logger, logger
 
 
