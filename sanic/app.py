--- conflicted
+++ resolved
@@ -1074,10 +1074,7 @@
         stop_event: Any = None,
         register_sys_signals: bool = True,
         access_log: Optional[bool] = None,
-<<<<<<< HEAD
         unix: Optional[str] = None,
-=======
->>>>>>> bafa6589
         **kwargs: Any,
     ) -> None:
         """Run the HTTP Server and listen until keyboard interrupt or term
