--- conflicted
+++ resolved
@@ -1937,14 +1937,10 @@
     app.config.SERVER_NAME = "my-server"  # This means default port
     assert app.url_for("handler", _external=True) == "http://my-server/foo"
     request, response = app.test_client.get("/foo")
-<<<<<<< HEAD
-    assert request.url_for("handler") == f"http://my-server/foo"
-=======
     assert (
         request.url_for("handler")
         == f"http://my-server:{app.test_client.port}/foo"
     )
->>>>>>> 2d72874b
 
     app.config.SERVER_NAME = "https://my-server/path"
     request, response = app.test_client.get("/foo")
